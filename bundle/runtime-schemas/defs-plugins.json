--- conflicted
+++ resolved
@@ -57,34 +57,7 @@
                 "data": {
                     "type": "object",
                     "properties": {
-<<<<<<< HEAD
                         "setMenu": {
-=======
-                        "memory": {
-                            "$ref": "defs.json#/definitions/int32"
-                        }
-                    }
-                }
-            }
-        },
-        "IPC": {
-            "type": "object",
-            "required": [
-                "required",
-                "data"
-            ],
-            "properties": {
-                "required": {
-                    "type": "boolean"
-                },
-                "dependsOn": {
-                    "$ref": "defs.json#/definitions/ArrayOfStrings"
-                },
-                "data": {
-                    "type": "object",
-                    "properties": {
-                        "session": {
->>>>>>> a8f47521
                             "type": "string"
                         },
                         "additionalPorts": {
@@ -118,6 +91,87 @@
                     "properties": {
                         "memory": {
                             "$ref": "defs.json#/definitions/int32"
+                        }
+                    }
+                }
+            }
+        },
+        "IPC": {
+            "type": "object",
+            "required": [
+                "required",
+                "data"
+            ],
+            "properties": {
+                "required": {
+                    "type": "boolean"
+                },
+                "dependsOn": {
+                    "$ref": "defs.json#/definitions/ArrayOfStrings"
+                },
+                "data": {
+                    "type": "object",
+                    "properties": {
+                        "session": {
+                            "type": "string"
+                        },
+                        "system": {
+                            "type": "string"
+                        },
+                        "debug": {
+                            "type": "string"
+                        }
+                    }
+                }
+            }
+        },
+        "Logging": {
+            "type": "object",
+            "required": [
+                "required",
+                "data"
+            ],
+            "properties": {
+                "required": {
+                    "type": "boolean"
+                },
+                "dependsOn": {
+                    "$ref": "defs.json#/definitions/ArrayOfStrings"
+                },
+                "data": {
+                    "type": "object",
+                    "required": [
+                        "sink"
+                    ],
+                    "properties": {
+                        "sink": {
+                            "type": "string"
+                        },
+                        "fileOptions": {
+                            "type": "object",
+                            "required": [
+                                "path",
+                                "limit"
+                            ],
+                            "properties": {
+                                "path": {
+                                    "type": "string"
+                                },
+                                "limit": {
+                                    "type": "integer"
+                                }
+                            }
+                        },
+                        "journaldOptions": {
+                            "type": "object",
+                            "required": [
+                                "priority"
+                            ],
+                            "properties": {
+                                "priority": {
+                                    "type": "string"
+                                }
+                            }
                         }
                     }
                 }
@@ -212,81 +266,6 @@
                 }
             }
         },
-        "IPC": {
-            "type": "object",
-            "required": [
-                "required",
-                "data"
-            ],
-            "properties": {
-                "required": {
-                    "type": "boolean"
-                },
-                "data": {
-                    "type": "object",
-                    "properties": {
-                        "session": {
-                            "type": "string"
-                        },
-                        "system": {
-                            "type": "string"
-                        },
-                        "debug": {
-                            "type": "string"
-                        }
-                    }
-                }
-            }
-        },
-        "Logging": {
-            "type": "object",
-            "required": [
-                "required",
-                "data"
-            ],
-            "properties": {
-                "required": {
-                    "type": "boolean"
-                },
-                "data": {
-                    "type": "object",
-                    "required": [
-                        "sink"
-                    ],
-                    "properties": {
-                        "sink": {
-                            "type": "string"
-                        },
-                        "fileOptions": {
-                            "type": "object",
-                            "required": [
-                                "path",
-                                "limit"
-                            ],
-                            "properties": {
-                                "path": {
-                                    "type": "string"
-                                },
-                                "limit": {
-                                    "type": "integer"
-                                }
-                            }
-                        },
-                        "journaldOptions": {
-                            "type": "object",
-                            "required": [
-                                "priority"
-                            ],
-                            "properties": {
-                                "priority": {
-                                    "type": "string"
-                                }
-                            }
-                        }
-                    }
-                }
-            }
-        },
         "Storage": {
             "type": "object",
             "required": [
@@ -467,20 +446,20 @@
         "RdkPlugins": {
             "type": "object",
             "properties": {
+                "appservicesrdk" : {
+                    "$ref": "#/definitions/AppServicesRdk"
+                },
+                "ipc": {
+                    "$ref": "#/definitions/IPC"
+                },
+                "gpu": {
+                    "$ref": "#/definitions/GPU"
+                },
+                "logging": {
+                    "$ref": "#/definitions/Logging"
+                },
                 "networking": {
                     "$ref": "#/definitions/Networking"
-                },
-                "appservicesrdk" : {
-                    "$ref": "#/definitions/AppServicesRdk"
-                },
-                "ipc": {
-                    "$ref": "#/definitions/IPC"
-                },
-                "gpu": {
-                    "$ref": "#/definitions/GPU"
-                },
-                "logging": {
-                    "$ref": "#/definitions/Logging"
                 },
                 "storage": {
                     "$ref": "#/definitions/Storage"
