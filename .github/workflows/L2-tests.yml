name: DobbyL2Test
on: [push, pull_request]

jobs:
  build:
    runs-on: ubuntu-20.04
    strategy:
      fail-fast: false
      matrix:
        compiler: [ gcc, clang ]
        coverage: [ with-coverage, without-coverage ]
        exclude:
          - compiler: clang
            coverage: with-coverage
          - compiler: clang
            coverage: without-coverage
          - compiler: gcc
            coverage: without-coverage
        # The matrix will try all possible combinations of the below arrays
        # If adding a new cmake option, include both the ON and OFF version to ensure the
        # matrix runs both versions
        build_type: ["Debug"]
        extra_flags: [ "-DLEGACY_COMPONENTS=ON"]

    name: Build in ${{ matrix.build_type }} Mode (${{ matrix.extra_flags }})
    steps:
      - name: Install packages
        run: >
          sudo apt update
          &&
<<<<<<< HEAD
          sudo apt install -y build-essential cmake make git gcc pkgconf libtool libctemplate-dev libjsoncpp-dev libdbus-1-dev libsystemd-dev libyajl-dev libcap-dev go-md2man autoconf automake libseccomp-dev libboost-dev valgrind libcunit1-dev liblog4c-dev libfreetype6-dev libjpeg-dev xorg-dev python3 python3-pip libarchive-dev libcurl4 libcurl4-gnutls-dev libssl-dev libgpgme11-dev libtool-bin libarchive13 bison flex clang lcov figlet dbus libdbus-glib-1-dev dbus-user-session systemd libpam-systemd gnome-keyring iptables
=======
          sudo apt install -y build-essential cmake make git gcc pkgconf libtool libctemplate-dev libjsoncpp-dev libdbus-1-dev libsystemd-dev libyajl-dev libcap-dev go-md2man autoconf automake libseccomp-dev libboost-dev valgrind libcunit1-dev liblog4c-dev libfreetype6-dev libjpeg-dev xorg-dev python3 python3-pip libarchive-dev libcurl4 libcurl4-gnutls-dev libssl-dev libgpgme11-dev libtool-bin libarchive13 bison flex clang valgrind lcov figlet dbus libdbus-glib-1-dev dbus-user-session systemd libpam-systemd gnome-keyring iptables libprotobuf-c-dev

      - name: Set clang toolchain
        if: ${{ matrix.compiler == 'clang' }}
        run: echo "TOOLCHAIN_FILE=${GITHUB_WORKSPACE}/Dobby/tests/clang.cmake" >> $GITHUB_ENV
>>>>>>> d64aed15

      - name: Set gcc/with-coverage toolchain
        if: ${{ matrix.compiler == 'gcc' && matrix.coverage == 'with-coverage' }}
        run: echo "TOOLCHAIN_FILE=${GITHUB_WORKSPACE}/Dobby/tests/gcc-with-coverage.cmake" >> $GITHUB_ENV

      - name: Set up Python
        uses: actions/setup-python@v4
        with:
          python-version: '3.x'
      - run: pip install jsonref
               pip install coverage

      - name: Set up CMake
        uses: jwlawson/actions-setup-cmake@v1.13
        with:
          cmake-version: '3.16.x'

      - name: Checkout Dobby
        uses: actions/checkout@v3
        with:
          path: Dobby

      - name: Install gmock
        run: |
         cd $GITHUB_WORKSPACE
         git clone https://github.com/google/googletest.git -b release-1.11.0
         cd googletest
         mkdir build
         cd build
         cmake ..
         make
         sudo make install

      - name: Install crun
        run: |
         cd $GITHUB_WORKSPACE
         git clone https://github.com/containers/crun.git
         cd crun
         ./autogen.sh
         ./configure
         sudo make install -j$(nproc)
         sudo ln -sf /usr/local/bin/crun /usr/bin/crun

      - name: Install SMCROUTE
        run: |
         cd $GITHUB_WORKSPACE
         git clone --depth 1 --branch 2.5.5 https://github.com/troglobit/smcroute.git
         cd smcroute
         ./autogen.sh
         ./configure
         sudo make install -j$(nproc)
         sudo ln -sf /usr/local/sbin/smcroutectl /usr/sbin/smcroutectl
         sudo mkdir -p /usr/local/var/run
         sudo systemctl enable smcroute

      - name: Install libnl
        run: |
         cd $GITHUB_WORKSPACE
         git clone --depth 1 --branch libnl3_5_0 https://github.com/thom311/libnl.git
         cd libnl
         ./autogen.sh
         ./configure --prefix=/usr --sysconfdir=/etc --disable-static
         sudo make install -j$(nproc)

      - name: Set DBUS config
        run: |
         sudo touch /etc/dbus-1/system.d/org.rdk.dobby.conf
         sudo chmod -R 777 /etc/dbus-1/system.d/org.rdk.dobby.conf
         sudo echo '<!DOCTYPE busconfig PUBLIC "-//freedesktop//DTD D-Bus Bus Configuration 1.0//EN"
         "http://www.freedesktop.org/standards/dbus/1.0/busconfig.dtd">
         <busconfig>
         <policy context="default">
         <!-- Allow everything to be sent -->
         <allow send_destination="*" eavesdrop="true"/>
         <!-- Allow everything to be received -->
         <allow eavesdrop="true"/>
         <!-- Allow anyone to own anything -->
         <allow own="*"/>
         <!-- XXX: Allow all users to connect -->
         <allow user="*"/>
         </policy>
         </busconfig>' > "/etc/dbus-1/system.d/org.rdk.dobby.conf"

      - name: build Dobby
        run: |
          sudo ln -sf /run/systemd/resolve/resolv.conf /etc/resolv.conf
          cd Dobby
          sudo cp /usr/lib/x86_64-linux-gnu/dbus-1.0/include/dbus/dbus-arch-deps.h /usr/include/dbus-1.0/dbus
          sudo mkdir -p /usr/lib/plugins/dobby
          sudo mkdir -p /opt/persistent/rdk
          sudo mkdir -p /var/volatile/rdk/dobby/bundles
          sudo chmod 755 /var/volatile/rdk/dobby/bundles
          mkdir -p build
          cd build
          cmake -DCMAKE_TOOLCHAIN_FILE="${{ env.TOOLCHAIN_FILE }}" -DRDK_PLATFORM=DEV_VM -DCMAKE_INSTALL_PREFIX:PATH=/usr ${{ matrix.extra_flags }}  -DRDK=ON -DUSE_SYSTEMD=ON -DCMAKE_BUILD_TYPE=${{ matrix.build_type }} -DAI_BUILD_TYPE=AI_DEBUG ..
          make -j $(nproc)
          sudo make install
          # Link for the DobbyInit tool
          sudo ln -sf /usr/local/libexec/ /usr/libexec
          sudo ln -sf /lib/x86_64-linux-gnu/libreadline.so.* /lib/

      - name: Checkout srcThunder
        run: |
         cd $GITHUB_WORKSPACE
         git clone -b R2 https://github.com/rdkcentral/Thunder.git
         git clone -b R2 https://github.com/rdkcentral/ThunderInterfaces.git
         git clone -b R2 https://github.com/rdkcentral/ThunderClientLibraries.git
         git clone https://github.com/rdkcentral/rdkservices.git

      - name: Build Thunder
        run: >
          cmake
          -S "$GITHUB_WORKSPACE/Thunder/Tools"
          -B build/ThunderTools
          -DCMAKE_INSTALL_PREFIX=/usr
          -DCMAKE_MODULE_PATH="$GITHUB_WORKSPACE/install/tools/cmake"
          -DGENERIC_CMAKE_MODULE_PATH="$GITHUB_WORKSPACE/install/tools/cmake"
          &&
          sudo make -j4 -C build/ThunderTools
          &&
          sudo make -C build/ThunderTools install
          &&
          cmake
          -S "$GITHUB_WORKSPACE/Thunder"
          -B build/Thunder
          -DCMAKE_INSTALL_PREFIX=/usr
          -DCMAKE_MODULE_PATH="$GITHUB_WORKSPACE/install/tools/cmake"
          -DBUILD_TYPE=${{ matrix.build_type }}
          -DBINDING=127.0.0.1
          -DPORT=9998
          &&
          sudo cmake --build build/Thunder -j4
          &&
          sudo cmake --install build/Thunder

      - name: Build ThunderInterfaces
        run: >
          cmake
          -S "$GITHUB_WORKSPACE/ThunderInterfaces"
          -B build/ThunderInterfaces
          -DCMAKE_INSTALL_PREFIX=/usr
          -DCMAKE_MODULE_PATH="$GITHUB_WORKSPACE/install/tools/cmake"
          &&
          sudo cmake --build build/ThunderInterfaces -j4
          &&
          sudo cmake --install build/ThunderInterfaces

      - name: Build ThunderClientLibraries
        run: >
          cmake
          -S "$GITHUB_WORKSPACE/ThunderClientLibraries"
          -B build/ThunderClientLibraries
          -DCMAKE_INSTALL_PREFIX=/usr
          -DCMAKE_MODULE_PATH="$GITHUB_WORKSPACE/install/tools/cmake"
          -DVIRTUALINPUT=ON
          &&
          sudo cmake --build build/ThunderClientLibraries -j4
          &&
          sudo cmake --install build/ThunderClientLibraries

      - name: Build rdkservices
        run: >
          cmake
          -S "$GITHUB_WORKSPACE/rdkservices"
          -B build/rdkservices
          -DCMAKE_TOOLCHAIN_FILE="${{ env.TOOLCHAIN_FILE }}"
          -DCMAKE_INSTALL_PREFIX=/usr
          -DCMAKE_MODULE_PATH="$GITHUB_WORKSPACE/install/tools/cmake"
          -DCOMCAST_CONFIG=OFF
          -DPLUGIN_OCICONTAINER=ON
          -DCMAKE_BUILD_TYPE=${{ matrix.build_type }}
          &&
          sudo cmake --build build/rdkservices -j4
          &&
          sudo cmake --install build/rdkservices

      - name: Run the l2 test
        working-directory: Dobby/tests/L2_testing/test_runner/
        run: |
<<<<<<< HEAD
            python3 runner.py -p 3

      - name: Generate coverage
        if: ${{ matrix.coverage == 'with-coverage' }}
        run: >
          lcov -c
          -o coverage.info
          -d $GITHUB_WORKSPACE
          &&
          lcov
          -r coverage.info
          '/usr/include/*'
          '*/tests/L1_testing/*'
          '*/tests/L2_testing/*'
          -o filtered_coverage.info
          &&
          genhtml
          -o l2coverage/${{ matrix.build_type }}/${{ matrix.extra_flags }}/coverage
          -t "dobby coverage"
          filtered_coverage.info

      - name: Upload artifacts
        if: ${{ !env.ACT && matrix.coverage == 'with-coverage' }}
        uses: actions/upload-artifact@v3
        with:
          name: artifacts
          path: |
            l2coverage
          if-no-files-found: warn
=======
            python3 runner.py -p 1 -v 5
>>>>>>> d64aed15
<|MERGE_RESOLUTION|>--- conflicted
+++ resolved
@@ -28,15 +28,7 @@
         run: >
           sudo apt update
           &&
-<<<<<<< HEAD
-          sudo apt install -y build-essential cmake make git gcc pkgconf libtool libctemplate-dev libjsoncpp-dev libdbus-1-dev libsystemd-dev libyajl-dev libcap-dev go-md2man autoconf automake libseccomp-dev libboost-dev valgrind libcunit1-dev liblog4c-dev libfreetype6-dev libjpeg-dev xorg-dev python3 python3-pip libarchive-dev libcurl4 libcurl4-gnutls-dev libssl-dev libgpgme11-dev libtool-bin libarchive13 bison flex clang lcov figlet dbus libdbus-glib-1-dev dbus-user-session systemd libpam-systemd gnome-keyring iptables
-=======
           sudo apt install -y build-essential cmake make git gcc pkgconf libtool libctemplate-dev libjsoncpp-dev libdbus-1-dev libsystemd-dev libyajl-dev libcap-dev go-md2man autoconf automake libseccomp-dev libboost-dev valgrind libcunit1-dev liblog4c-dev libfreetype6-dev libjpeg-dev xorg-dev python3 python3-pip libarchive-dev libcurl4 libcurl4-gnutls-dev libssl-dev libgpgme11-dev libtool-bin libarchive13 bison flex clang valgrind lcov figlet dbus libdbus-glib-1-dev dbus-user-session systemd libpam-systemd gnome-keyring iptables libprotobuf-c-dev
-
-      - name: Set clang toolchain
-        if: ${{ matrix.compiler == 'clang' }}
-        run: echo "TOOLCHAIN_FILE=${GITHUB_WORKSPACE}/Dobby/tests/clang.cmake" >> $GITHUB_ENV
->>>>>>> d64aed15
 
       - name: Set gcc/with-coverage toolchain
         if: ${{ matrix.compiler == 'gcc' && matrix.coverage == 'with-coverage' }}
@@ -216,8 +208,7 @@
       - name: Run the l2 test
         working-directory: Dobby/tests/L2_testing/test_runner/
         run: |
-<<<<<<< HEAD
-            python3 runner.py -p 3
+            python3 runner.py -p 3 -v 5
 
       - name: Generate coverage
         if: ${{ matrix.coverage == 'with-coverage' }}
@@ -246,6 +237,3 @@
           path: |
             l2coverage
           if-no-files-found: warn
-=======
-            python3 runner.py -p 1 -v 5
->>>>>>> d64aed15
