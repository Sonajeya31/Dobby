# If not stated otherwise in this file or this component's LICENSE file the
# following copyright and licenses apply:
#
# Copyright 2020 Sky UK
#
# Licensed under the Apache License, Version 2.0 (the "License");
# you may not use this file except in compliance with the License.
# You may obtain a copy of the License at
#
# http://www.apache.org/licenses/LICENSE-2.0
#
# Unless required by applicable law or agreed to in writing, software
# distributed under the License is distributed on an "AS IS" BASIS,
# WITHOUT WARRANTIES OR CONDITIONS OF ANY KIND, either express or implied.
# See the License for the specific language governing permissions and
# limitations under the License.

# Sets the minimum version of CMake required to build the native library.
cmake_minimum_required( VERSION 3.7.0 )

# Include GNUInstallDirs module to access CMAKE_INSTALL_* directory variables
include(GNUInstallDirs)

# Project setup
project( Dobby VERSION "3.0.0" )


# Set the major and minor version numbers of dobby (also used by plugins)
set( DOBBY_MAJOR_VERSION 3 )
set( DOBBY_MINOR_VERSION 0 )
set( DOBBY_MICRO_VERSION 0 )

set(INSTALL_CMAKE_DIR lib/cmake/Dobby)

# Android Studio seems to mix between different case for the build type,
# so convert it to all uppercase and use that from now on
string( TOUPPER "${CMAKE_BUILD_TYPE}" BUILD_TYPE )


# Set the 'AI' build type defines for removing some of the code on release builds
add_definitions( -DAI_DEBUG=1 -DAI_RELEASE=2 )
if( BUILD_TYPE STREQUAL "RELEASE" )
    add_definitions( -DAI_BUILD_TYPE=AI_RELEASE )
elseif( BUILD_TYPE STREQUAL "DEBUG" )
    add_definitions( -DAI_BUILD_TYPE=AI_DEBUG )
else()
    message( FATAL_ERROR "BUILD_TYPE '${BUILD_TYPE}' not supported" )
endif()


# Add definition to determine RDK build
add_definitions( -DRDK )
add_definitions( -DGENERIC=0 -DXI1=1 -DLLAMA=2 -DXI6=6 )

# Add definition to differentiate between Dobby builds and external projects building DobbyProxy
add_definitions( -DDOBBY_BUILD )

# If no platform defined then default to Generic
set( RDK_PLATFORM "GENERIC" CACHE STRING "The target RDK platform, options are \"GENERIC\" (default), \"XI6\", \"XI1\", \"LLAMA\" or \"DEV_VM\"" )
string( TOUPPER "${RDK_PLATFORM}" RDK_PLATFORM )

# If developer VM defined, configure platform to be Ubuntu VM machine, else configure set-top box
if( RDK_PLATFORM STREQUAL "GENERIC" )
    add_definitions( -DRDK_PLATFORM=GENERIC )
    set( DOBBY_SETTINGS_FILE "dobby.json" )
elseif( RDK_PLATFORM STREQUAL "XI1" )
    add_definitions( -DRDK_PLATFORM=XI1 )
    set( DOBBY_SETTINGS_FILE "dobby.xi1.json" )
elseif( RDK_PLATFORM STREQUAL "LLAMA" )
    add_definitions( -DRDK_PLATFORM=LLAMA )
    set( DOBBY_SETTINGS_FILE "dobby.llama.json" )
elseif( RDK_PLATFORM STREQUAL "XI6" )
    add_definitions( -DRDK_PLATFORM=XI6 )
    set( DOBBY_SETTINGS_FILE "dobby.xi6.json" )
elseif( RDK_PLATFORM STREQUAL "DEV_VM" )
    add_definitions( -DDEV_VM=9 )
    add_definitions( -DRDK_PLATFORM=DEV_VM )
    set( DOBBY_SETTINGS_FILE "dobby.dev_vm.json" )
else()
    message( FATAL_ERROR "Unknown RDK_PLATFORM '${RDK_PLATFORM}'" )
endif()

set( BUILD_REFERENCE "" CACHE STRING "Commit hash used to build Dobby" )

# Option to enable / disable the Perfetto tracing support
# Can only be enabled in DEBUG builds
set( ENABLE_PERFETTO_TRACING_DEFAULT OFF )
option( ENABLE_PERFETTO_TRACING "Enable Perfetto tracing" ${ENABLE_PERFETTO_TRACING_DEFAULT} )

if( BUILD_TYPE STREQUAL "RELEASE" AND ENABLE_PERFETTO_TRACING )
    message( WARNING "Cannot enable tracing on release builds ")
    set( ENABLE_PERFETTO_TRACING OFF )
endif()

# Add defines for DBUS path
add_definitions( -DDBUS_SYSTEM_ADDRESS="unix:path=/var/run/dbus/system_bus_socket" )

# Default to NOT include the legacy support. Can be enabled for Sky builds as necessary
option( LEGACY_COMPONENTS "Enable Dobby legacy components" OFF )
# Add #define if enabled
if ( LEGACY_COMPONENTS )
    add_definitions( -DLEGACY_COMPONENTS )
endif()

# Disable for now. LTO can cause issues with debugging symbols on GCC versions before 8.0.0.
# See http://hubicka.blogspot.com/2018/06/gcc-8-link-time-and-interprocedural.html
option( ENABLE_LTO "Enable link time optimisation compiler flags" OFF )

# Set default Dobby dbus service to org.rdk.dobby and add defines
set( DOBBY_SERVICE "org.rdk.dobby" CACHE STRING "Dobby dbus service name")
if(NOT DOBBY_SERVICE STREQUAL "org.rdk.dobby")
    add_definitions( -DDOBBY_SERVICE_OVERRIDE="${DOBBY_SERVICE}")
endif()

# Set default Dobby dbus object path to /org/rdk/dobby and add defines
set( DOBBY_OBJECT "/org/rdk/dobby" CACHE STRING "Dobby dbus object path")
if(NOT DOBBY_OBJECT STREQUAL "/org/rdk/dobby")
    add_definitions( -DDOBBY_OBJECT_OVERRIDE="${DOBBY_OBJECT}")
endif()

# Set a global define for the build version
add_definitions(
        -DDOBBY_VERSION="${DOBBY_MAJOR_VERSION}.${DOBBY_MINOR_VERSION}.${DOBBY_MICRO_VERSION}-${BUILD_REFERENCE}" )


# Enable C++14 support. The following tells cmake to always add the -std=c++14
# flag (nb - if CMAKE_CXX_EXTENSIONS is ON then we'll get -std=gnu++14 instead)
set( CMAKE_CXX_STANDARD          14  )
set( CMAKE_CXX_STANDARD_REQUIRED ON  )
set( CMAKE_CXX_EXTENSIONS        OFF )


# Enable GNU extensions on linux builds
if( UNIX AND NOT APPLE )
    add_definitions( -D_GNU_SOURCE )
endif()


# Thread is just the generic lib link for the pthread libraries (on platforms
# that don't have a separate pthread library this is a NOP)
find_package( Threads REQUIRED )


# The following disables an annoying warning "<blah> will change in GCC X.XX"
add_compile_options( -Wno-psabi )


# Add our local cmake directory to search for components
set( CMAKE_MODULE_PATH ${CMAKE_MODULE_PATH} "${CMAKE_CURRENT_LIST_DIR}/cmake" )

# Find the 3rd party libraries and header files
find_package( libnl REQUIRED )
find_package( dbus REQUIRED )
find_package( jsoncpp REQUIRED )
if ( LEGACY_COMPONENTS )
    find_package( ctemplate REQUIRED )
endif()
find_package( Boost REQUIRED )

# Required for libocispec only
find_package( yajl REQUIRED )

# Set #define if tracing is enabled
if( ENABLE_PERFETTO_TRACING )
    find_package(PerfettoSdk REQUIRED)
    add_definitions( -DAI_ENABLE_TRACING=1 )

    # For tracing, the trace categories need to be supplied in a separate header
    # from the main trace code, the following tells cmake where to get that header
    set( TRACING_CATEGORIES_HEADER "${CMAKE_CURRENT_LIST_DIR}/tracing/include/DobbyTraceCategories.h" )
endif()

# Run libocispec to generate OCI config parsers and necessary C headers
include(cmake/libocispec.cmake)


# Main source code
# ------------------------------------------------------------------------------

# Tracing
if( ENABLE_PERFETTO_TRACING )
    add_subdirectory(tracing)
endif()

# Enable link time optimization if it's supported
if( ENABLE_LTO )
    # Without this set the build will fail when linking with
    # pthread_create (https://gcc.gnu.org/legacy-ml/gcc-help/2017-03/msg00080.html)
    set(CMAKE_LINK_WHAT_YOU_USE TRUE)

    if( ${CMAKE_VERSION} VERSION_GREATER_EQUAL "3.9.0" )
        # use cmake's IPO setting to apply LTO flags to compiler
        cmake_policy( SET CMP0069 NEW )
        include( CheckIPOSupported )
        check_ipo_supported( RESULT ipo_supported OUTPUT error  )
        if( ipo_supported )
            set( CMAKE_INTERPROCEDURAL_OPTIMIZATION TRUE )
        else()
            message( WARNING "IPO flags not known for the current compiler" )
        endif()
    else()
        # apply LTO manually with gcc flags
        if( ${CMAKE_CXX_COMPILER_ID} STREQUAL "GNU" AND ${CMAKE_CXX_COMPILER_VERSION} VERSION_GREATER_EQUAL "4.5.0" )
            add_compile_options( -flto -ffat-lto-objects )
        else()
            message( WARNING "gcc 4.5.0 or higher required for LTO flags" )
        endif()
    endif()
endif()

# Enable the start container hook (disabled by default)
option(USE_STARTCONTAINER_HOOK "Enable the startContainer OCI hook in RDK plugins" OFF)
if(USE_STARTCONTAINER_HOOK)
    add_definitions( -DUSE_STARTCONTAINER_HOOK )
endif()

# Import AppInfrastructure code
add_subdirectory( AppInfrastructure/Logging )
add_subdirectory( AppInfrastructure/Tracing )
add_subdirectory( AppInfrastructure/Common )
add_subdirectory( AppInfrastructure/IpcService )
add_subdirectory( AppInfrastructure/ReadLine )

# Add Utils
add_subdirectory(utils)
add_subdirectory(ipcUtils)
add_subdirectory(settings)

# Add Bundle Generator code
add_subdirectory(bundle/lib)

# Only include DobbyBundleGenerator in debug builds
if ( LEGACY_COMPONENTS AND BUILD_TYPE STREQUAL "DEBUG" )
    add_subdirectory(bundle/tool)
endif()

# Add the dobby daemon code
add_subdirectory( daemon/init )
add_subdirectory( daemon/lib )
add_subdirectory( daemon/process )

# Add legacy plugins
if( LEGACY_COMPONENTS )
    add_subdirectory( plugins/Common )
    add_subdirectory( plugins/AppServices )
    add_subdirectory( plugins/EthanLog )
    add_subdirectory( plugins/OpenCDM )
    add_subdirectory( plugins/Perfetto )
endif()

# Add the plugin launcher
add_subdirectory(pluginLauncher/lib)
add_subdirectory(pluginLauncher/tool)

# Client library
add_subdirectory( client/lib )

# Add DobbyTool. Defaults to include in debug and exclude in release, but can
# be overridden
if( BUILD_TYPE STREQUAL "DEBUG")
    set( ENABLE_DOBBYTOOL_DEFAULT ON )
else()
    set( ENABLE_DOBBYTOOL_DEFAULT OFF )
endif()
option( ENABLE_DOBBYTOOL "Include DobbyTool" ${ENABLE_DOBBYTOOL_DEFAULT} )

if( ENABLE_DOBBYTOOL )
    add_subdirectory( client/tool )
endif()

# RDK Plugins
# ---------------------------------------------------------

# Add the common subdirectory
add_subdirectory(rdkPlugins/Common)

# Default RDK plugins
option(PLUGIN_LOGGING "Include Logging plugin" ON)
option(PLUGIN_NETWORKING "Include Networking plugin" ON)
option(PLUGIN_IPC "Include IPC plugin" ON)
option(PLUGIN_STORAGE "Include Storage plugin" ON)

# Optional RDK plugins
option(PLUGIN_TESTPLUGIN "Include TestPlugin plugin" OFF)
option(PLUGIN_GPU "Include GPU plugin" OFF)
option(PLUGIN_LOCALTIME "Include LocalTime plugin" OFF)
option(PLUGIN_RTSCHEDULING "Include RtScheduling plugin" OFF)
option(PLUGIN_HTTPPROXY "Include HttpProxy plugin" OFF)
<<<<<<< HEAD
option(PLUGIN_IONMEMORY "Include ION Memory plugin" ON)
=======
option(PLUGIN_APPSERVICES "Include AppServices plugin" OFF)
>>>>>>> f742d7bf

if(PLUGIN_TESTPLUGIN)
    add_subdirectory(rdkPlugins/TestPlugin)
endif()

if(PLUGIN_LOGGING)
    add_subdirectory(rdkPlugins/Logging)
endif()

if(PLUGIN_NETWORKING)
    add_subdirectory(rdkPlugins/Networking)
endif()

if(PLUGIN_IPC)
    add_subdirectory(rdkPlugins/IPC)
endif()

if(PLUGIN_STORAGE)
    add_subdirectory(rdkPlugins/Storage)
endif()

if(PLUGIN_GPU)
    add_subdirectory(rdkPlugins/GPU)
endif()

if(PLUGIN_LOCALTIME)
    add_subdirectory(rdkPlugins/LocalTime)
endif()

if(PLUGIN_RTSCHEDULING)
    add_subdirectory(rdkPlugins/RtScheduling)
endif()

if(PLUGIN_HTTPPROXY)
    add_subdirectory(rdkPlugins/HttpProxy)
endif()

<<<<<<< HEAD
if(PLUGIN_IONMEMORY)
    add_subdirectory(rdkPlugins/IONMemory)
=======
if(PLUGIN_APPSERVICES)
    add_subdirectory(rdkPlugins/AppServices)
>>>>>>> f742d7bf
endif()

# Export targets in Dobby package
# ---------------------------------------------------------


# Register dobby build-tree with a global CMake registry
export( PACKAGE Dobby )

# Add targets to build-tree export set DobbyTargets.cmake
export( TARGETS AppInfraCommon AppInfraLogging IpcService DobbyClientLib
        FILE "${PROJECT_BINARY_DIR}/DobbyTargets.cmake"
)


# TODO: Instead of manually setting paths for exported target includes, get them automatically from targets
# Add the paths to CONF_INCLUDE_DIRS
set( CONF_INCLUDE_DIRS
      "${PROJECT_SOURCE_DIR}"
      "${PROJECT_SOURCE_DIR}/client/lib/include"
      "${PROJECT_SOURCE_DIR}/protocol/include"
      "${PROJECT_SOURCE_DIR}/AppInfrastructure/Public"
      "${PROJECT_SOURCE_DIR}/AppInfrastructure/IpcService/include"
      "${PROJECT_SOURCE_DIR}/AppInfrastructure/Common/include"
)

# Generate config files from .in files
configure_file( DobbyConfig.cmake.in "${PROJECT_BINARY_DIR}/DobbyConfig.cmake" @ONLY )
configure_file( DobbyConfigVersion.cmake.in "${PROJECT_BINARY_DIR}/DobbyConfigVersion.cmake" @ONLY )

# Install the DobbyConfig.cmake and DobbyConfigVersion.cmake
install( FILES
            "${PROJECT_BINARY_DIR}/DobbyConfig.cmake"
            "${PROJECT_BINARY_DIR}/DobbyConfigVersion.cmake"
        DESTINATION "${INSTALL_CMAKE_DIR}"
)

# Install the export set for use with the install-tree
install( EXPORT DobbyTargets
        DESTINATION "${INSTALL_CMAKE_DIR}"
)<|MERGE_RESOLUTION|>--- conflicted
+++ resolved
@@ -286,11 +286,8 @@
 option(PLUGIN_LOCALTIME "Include LocalTime plugin" OFF)
 option(PLUGIN_RTSCHEDULING "Include RtScheduling plugin" OFF)
 option(PLUGIN_HTTPPROXY "Include HttpProxy plugin" OFF)
-<<<<<<< HEAD
+option(PLUGIN_APPSERVICES "Include AppServices plugin" OFF)
 option(PLUGIN_IONMEMORY "Include ION Memory plugin" ON)
-=======
-option(PLUGIN_APPSERVICES "Include AppServices plugin" OFF)
->>>>>>> f742d7bf
 
 if(PLUGIN_TESTPLUGIN)
     add_subdirectory(rdkPlugins/TestPlugin)
@@ -328,13 +325,12 @@
     add_subdirectory(rdkPlugins/HttpProxy)
 endif()
 
-<<<<<<< HEAD
+if(PLUGIN_APPSERVICES)
+    add_subdirectory(rdkPlugins/AppServices)
+endif()
+
 if(PLUGIN_IONMEMORY)
     add_subdirectory(rdkPlugins/IONMemory)
-=======
-if(PLUGIN_APPSERVICES)
-    add_subdirectory(rdkPlugins/AppServices)
->>>>>>> f742d7bf
 endif()
 
 # Export targets in Dobby package
